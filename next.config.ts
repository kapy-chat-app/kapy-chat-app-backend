--- conflicted
+++ resolved
@@ -1,7 +1,6 @@
 import type { NextConfig } from "next";
 
 const nextConfig: NextConfig = {
-<<<<<<< HEAD
   images: {
     domains: ["img.clerk.com", "res.cloudinary.com"], // Add this line
   },
@@ -9,10 +8,6 @@
     serverActions: {
       bodySizeLimit: "100mb", // ✅ Tăng lên 100MB
     },
-=======
-   images: {
-    domains: ['img.clerk.com','res.cloudinary.com'], // Add this line
->>>>>>> 63e08de2
   },
 };
 
